--- conflicted
+++ resolved
@@ -261,13 +261,8 @@
         self.text = self.engine.get_head();
     }
 
-<<<<<<< HEAD
     /// Commits the current delta, updating views, plugins, and other invariants as needed.
-    fn commit_delta(&mut self, self_ref: &Arc<Mutex<Editor<W>>>, author: Option<&str>) {
-=======
-    // commit the current delta, updating views, plugins, and other invariants as needed
     fn commit_delta(&mut self, author: Option<&str>) {
->>>>>>> b801d14d
         if self.engine.get_head_rev_id() != self.last_rev_id {
             self.update_after_revision(author);
             if let Some((start, end)) = self.new_cursor.take() {
